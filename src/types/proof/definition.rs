// Copyright (c) The Diem Core Contributors
// SPDX-License-Identifier: Apache-2.0

//! This module has definition of various proofs.

use core::marker::PhantomData;

use alloc::vec::Vec;
use anyhow::{bail, ensure, format_err, Result};
use serde::{Deserialize, Serialize};

use super::{SparseMerkleInternalNode, SparseMerkleLeafNode, SparseMerkleNode};
use crate::{
<<<<<<< HEAD
    storage::Node,
    types::nibble::nibble_path::{skip_common_prefix, NibblePath},
    Bytes32Ext, KeyHash, PhantomHasher, RootHash, SimpleHasher, ValueHash,
    SPARSE_MERKLE_PLACEHOLDER_HASH,
=======
    Bytes32Ext, KeyHash, RootHash, SimpleHasher, ValueHash, SPARSE_MERKLE_PLACEHOLDER_HASH,
>>>>>>> 46b4b004
};

/// A proof that can be used to authenticate an element in a Sparse Merkle Tree given trusted root
/// hash. For example, `TransactionInfoToAccountProof` can be constructed on top of this structure.
#[derive(Serialize, Deserialize, borsh::BorshSerialize, borsh::BorshDeserialize)]
pub struct SparseMerkleProof<H> {
    /// This proof can be used to authenticate whether a given leaf exists in the tree or not.
    ///     - If this is `Some(leaf_node)`
    ///         - If `leaf_node.key` equals requested key, this is an inclusion proof and
    ///           `leaf_node.value_hash` equals the hash of the corresponding account blob.
    ///         - Otherwise this is a non-inclusion proof. `leaf_node.key` is the only key
    ///           that exists in the subtree and `leaf_node.value_hash` equals the hash of the
    ///           corresponding account blob.
    ///     - If this is `None`, this is also a non-inclusion proof which indicates the subtree is
    ///       empty.
    // Prevent serde from adding a spurious Serialize/Deserialize bound on H
    #[serde(bound(serialize = "", deserialize = ""))]
    leaf: Option<SparseMerkleLeafNode<H>>,

    /// All siblings in this proof, including the default ones. Siblings are ordered from the bottom
    /// level to the root level. The siblings contain the node type information to be able to efficiently
    /// coalesce on deletes.
    siblings: Vec<SparseMerkleNode>,

    /// A marker type showing which hash function is used in this proof.
    phantom_hasher: PhantomData<H>,
}

// Deriving Debug fails since H is not Debug though phantom_hasher implements it
// generically. Implement Debug manually as a workaround to enable Proptest
impl<H: SimpleHasher> core::fmt::Debug for SparseMerkleProof<H> {
    fn fmt(&self, f: &mut core::fmt::Formatter<'_>) -> core::fmt::Result {
        f.debug_struct("SparseMerkleProof")
            .field("leaf", &self.leaf)
            .field("siblings", &self.siblings)
            .field("phantom_hasher", &self.phantom_hasher)
            .finish()
    }
}

// Manually implement PartialEq to circumvent [incorrect auto-bounds](https://github.com/rust-lang/rust/issues/26925)
// TODO: Switch back to #[derive] once the perfect_derive feature lands
impl<H: SimpleHasher> PartialEq for SparseMerkleProof<H> {
    fn eq(&self, other: &Self) -> bool {
        self.leaf == other.leaf && self.siblings == other.siblings
    }
}

// Manually implement Clone to circumvent [incorrect auto-bounds](https://github.com/rust-lang/rust/issues/26925)
// TODO: Switch back to #[derive] once the perfect_derive feature lands
impl<H: SimpleHasher> Clone for SparseMerkleProof<H> {
    fn clone(&self) -> Self {
        Self {
            leaf: self.leaf.clone(),
            siblings: self.siblings.clone(),
            phantom_hasher: Default::default(),
        }
    }
}

impl<H: SimpleHasher> SparseMerkleProof<H> {
    /// Constructs a new `SparseMerkleProof` using leaf and a list of siblings.
<<<<<<< HEAD
    pub(crate) fn new(leaf: Option<SparseMerkleLeafNode>, siblings: Vec<SparseMerkleNode>) -> Self {
=======
    pub(crate) fn new(leaf: Option<SparseMerkleLeafNode<H>>, siblings: Vec<[u8; 32]>) -> Self {
>>>>>>> 46b4b004
        SparseMerkleProof {
            leaf,
            siblings,
            phantom_hasher: Default::default(),
        }
    }

    /// Returns the leaf node in this proof.
    pub fn leaf(&self) -> Option<SparseMerkleLeafNode<H>> {
        self.leaf.clone()
    }

    /// Returns the list of siblings in this proof.
    pub(crate) fn siblings(&self) -> &[SparseMerkleNode] {
        &self.siblings
    }

    pub(crate) fn take_siblings(self) -> Vec<SparseMerkleNode> {
        self.siblings
    }

    /// Verifies an element whose key is `element_key` and value is
    /// `element_value` exists in the Sparse Merkle Tree using the provided proof.
    pub fn verify_existence<V: AsRef<[u8]>>(
        &self,
        expected_root_hash: RootHash,
        element_key: KeyHash,
        element_value: V,
    ) -> Result<()> {
        self.verify(expected_root_hash, element_key, Some(element_value))
    }

    /// Verifies the proof is a valid non-inclusion proof that shows this key doesn't exist in the
    /// tree.
    pub fn verify_nonexistence(
        &self,
        expected_root_hash: RootHash,
        element_key: KeyHash,
    ) -> Result<()> {
        self.verify(expected_root_hash, element_key, None::<&[u8]>)
    }

    /// If `element_value` is present, verifies an element whose key is `element_key` and value is
    /// `element_value` exists in the Sparse Merkle Tree using the provided proof. Otherwise
    /// verifies the proof is a valid non-inclusion proof that shows this key doesn't exist in the
    /// tree.
    pub fn verify<V: AsRef<[u8]>>(
        &self,
        expected_root_hash: RootHash,
        element_key: KeyHash,
        element_value: Option<V>,
    ) -> Result<()> {
        ensure!(
            self.siblings.len() <= 256,
            "Sparse Merkle Tree proof has more than {} ({}) siblings.",
            256,
            self.siblings.len(),
        );

        match (element_value, self.leaf.clone()) {
            (Some(value), Some(leaf)) => {
                // This is an inclusion proof, so the key and value hash provided in the proof
                // should match element_key and element_value_hash. `siblings` should prove the
                // route from the leaf node to the root.
                ensure!(
                    element_key == leaf.key_hash,
                    "Keys do not match. Key in proof: {:?}. Expected key: {:?}.",
                    leaf.key_hash,
                    element_key
                );
                let hash: ValueHash = ValueHash::with::<H>(value);
                ensure!(
                    hash == leaf.value_hash,
                    "Value hashes do not match. Value hash in proof: {:?}. \
                     Expected value hash: {:?}",
                    leaf.value_hash,
                    hash,
                );
            }
            (Some(_value), None) => bail!("Expected inclusion proof. Found non-inclusion proof."),
            (None, Some(leaf)) => {
                // This is a non-inclusion proof. The proof intends to show that if a leaf node
                // representing `element_key` is inserted, it will break a currently existing leaf
                // node represented by `proof_key` into a branch. `siblings` should prove the
                // route from that leaf node to the root.
                ensure!(
                    element_key != leaf.key_hash,
                    "Expected non-inclusion proof, but key exists in proof.",
                );
                ensure!(
                    element_key.0.common_prefix_bits_len(&leaf.key_hash.0) >= self.siblings.len(),
                    "Key would not have ended up in the subtree where the provided key in proof \
                     is the only existing key, if it existed. So this is not a valid \
                     non-inclusion proof.",
                );
            }
            (None, None) => {
                // This is a non-inclusion proof. The proof intends to show that if a leaf node
                // representing `element_key` is inserted, it will show up at a currently empty
                // position. `sibling` should prove the route from this empty position to the root.
            }
        }

        let current_hash = self
            .leaf
            .clone()
            .map_or(SPARSE_MERKLE_PLACEHOLDER_HASH, |leaf| leaf.hash());
        let actual_root_hash = self
            .siblings
            .iter()
            .zip(
                element_key
                    .0
                    .iter_bits()
                    .rev()
                    .skip(256 - self.siblings.len()),
            )
            .fold(current_hash, |hash, (sibling_node, bit)| {
                if bit {
<<<<<<< HEAD
                    SparseMerkleInternalNode::new(sibling_node.hash(), hash).hash()
                } else {
                    SparseMerkleInternalNode::new(hash, sibling_node.hash()).hash()
=======
                    SparseMerkleInternalNode::<H>::new(*sibling_hash, hash).hash()
                } else {
                    SparseMerkleInternalNode::<H>::new(hash, *sibling_hash).hash()
>>>>>>> 46b4b004
                }
            });

        ensure!(
            actual_root_hash == expected_root_hash.0,
            "Root hashes do not match. Actual root hash: {:?}. Expected root hash: {:?}.",
            actual_root_hash,
            expected_root_hash.0,
        );

        Ok(())
    }

    /// This function computes a new merkle path on split insertion (ie when inserting a new value creates
    /// a key split).
    ///
    /// Add the correct siblings of the new merkle path by finding the splitting nibble and
    /// adding the default leaves to the path
    ///
    /// To compute the number of default leaves we need to add, we need to:
    /// - Compute the number of default leaves to separate the old leaf from the new leaf in the last nibble
    /// - Compute the number of default leaves to traverse the common prefix
    /// - Compute the number of default leaves remaining to select the former old leaf in the former last nibble
    /// (this leaf becomes an internal node, hence the path needs to be fully specified)
    fn compute_new_merkle_path_on_split<V: AsRef<[u8]>>(
        mut self,
        leaf_node: SparseMerkleLeafNode,
        new_element_key: KeyHash,
        new_element_value: V,
    ) -> SparseMerkleProof<H> {
        let new_key_path = NibblePath::new(new_element_key.0.to_vec());
        let old_key_path = NibblePath::new(leaf_node.key_hash.0.to_vec());

        // The verify_nonexistence check from before ensure that the common prefix nibbles_len is greater than the
        // siblings len
        let mut new_key_nibbles = new_key_path.nibbles();
        let mut old_key_nibbles = old_key_path.nibbles();

        let common_prefix_len = skip_common_prefix(&mut new_key_nibbles, &mut old_key_nibbles);

        let num_siblings = self.siblings().len();

        // We can safely unwrap these values as the check have been already performed in verify_nonexistence
        let mut new_key_bits = new_key_nibbles.bits();
        let mut old_key_bits = old_key_nibbles.bits();

        let mut default_siblings_leaf_nibble = 0;

        while new_key_bits.next() == old_key_bits.next() {
            default_siblings_leaf_nibble += 1;
        }

        let num_default_siblings = (4 - (num_siblings % 4)) % 4 /* the number of default leaves we need to add to the previous root */
                            + ((4*(common_prefix_len+1) - num_siblings) / 4 ) * 4 /* the number of default leaves we need to add to the path */
                            + (default_siblings_leaf_nibble)
            - 4;

        let mut new_siblings: Vec<SparseMerkleNode> = Vec::with_capacity(
            num_default_siblings + 1 + self.siblings.len(), /* The default siblings, the current leaf that becomes a sibling and the former siblings */
        );

        // Add the previous leaf node
        new_siblings.push(SparseMerkleNode::Leaf(SparseMerkleLeafNode {
            key_hash: leaf_node.key_hash,
            value_hash: leaf_node.value_hash,
        }));

        // Fill the siblings with the former default siblings
        new_siblings.resize(num_default_siblings + 1, SparseMerkleNode::Null);

        // Finally add the other siblings
        new_siblings.append(&mut self.siblings);

        // Step 2: we compute the new Merkle path (we build a new [`SparseMerkleProof`] object)
        // In this case the siblings are left unchanged, only the leaf value is updated
        SparseMerkleProof::new(
            Some(SparseMerkleLeafNode::new(
                new_element_key,
                ValueHash::with::<H>(new_element_value),
            )),
            new_siblings,
        )
    }

    /// Checks the old value against the root hash and computes the new root hash based on
    /// the new key value pair
    fn check_compute_new_root<V: AsRef<[u8]>>(
        self,
        old_root_hash: RootHash,
        new_element_key: KeyHash,
        new_element_value: Option<V>,
    ) -> Result<RootHash> {
        if let Some(new_element_value) = new_element_value {
            // A value have been supplied, we need to prove that we inserted a given value at the new key

            match self.leaf {
                // In the case there is a leaf in the Merkle path, we check that this leaf exists in the tree
                // The inserted key is going to update an existing leaf
                Some(leaf_node) => {
                    // First verify that the old merkle path is valid
                    ensure!(self.root_hash() == old_root_hash);
                    if new_element_key == leaf_node.key_hash {
                        // Step 2: we compute the new Merkle path (we build a new [`SparseMerkleProof`] object)
                        // In this case the siblings are left unchanged, only the leaf value is updated
                        let new_merkle_path: SparseMerkleProof<H> = SparseMerkleProof::new(
                            Some(SparseMerkleLeafNode::new(
                                new_element_key,
                                ValueHash::with::<H>(new_element_value),
                            )),
                            self.siblings,
                        );

                        // Step 3: we compute the new Merkle root
                        Ok(new_merkle_path.root_hash())
                    } else {
                        let new_merkle_path = self.compute_new_merkle_path_on_split(
                            leaf_node,
                            new_element_key,
                            new_element_value,
                        );

                        // Step 3: we compute the new Merkle root
                        Ok(new_merkle_path.root_hash())
                    }
                }

                // There is no leaf in the Merkle path, which means the key we are going to insert does not update an existing leaf
                None => {
                    ensure!(self
                        .verify_nonexistence(old_root_hash, new_element_key)
                        .is_ok());

                    // Step 2: we compute the new Merkle path (we build a new [`SparseMerkleProof`] object)
                    // In that case, the leaf is none so we don't need to change the siblings
                    let new_merkle_path: SparseMerkleProof<H> = SparseMerkleProof::new(
                        Some(SparseMerkleLeafNode::new(
                            new_element_key,
                            ValueHash::with::<H>(new_element_value),
                        )),
                        self.siblings,
                    );

                    // Step 3: we compute the new Merkle root
                    Ok(new_merkle_path.root_hash())
                }
            }
        } else {
            // No value supplied, we need to prove that the previous value was deleted
            if let Some(leaf_node) = self.leaf {
                ensure!(self.root_hash() == old_root_hash);
                ensure!(
                    new_element_key == leaf_node.key_hash,
                    "Key {:?} to remove doesn't match the leaf key {:?} supplied with the proof",
                    new_element_key,
                    leaf_node.key_hash
                );

                // Step 2: we compute the new Merkle tree path.
                // In case of deletion, we need to rewind the nibble until we reach the first non-default hash
                // to simulate node coalescing.
                // Then, when we reach the first non-default hash, we have to compute the new merkle path
                // We have two different cases:
                // - the first non-default sibling is an internal node: we don't apply coalescing.
                // - the first non-default sibling is a leaf node: we apply coalescing
                let mut siblings_it = self.siblings.into_iter().peekable();
                let mut next_non_default_sib = SparseMerkleNode::Null;
                while let Some(next_sibling) = siblings_it.peek() {
                    if *next_sibling != SparseMerkleNode::Null {
                        next_non_default_sib = *next_sibling;
                        break;
                    }
                    siblings_it.next();
                }

                let new_merkle_hash = match next_non_default_sib {
                    SparseMerkleNode::Internal(_) => {
                        // We need to keep the internal node in the iterator and simply compute the merkle path using the
                        // default leave as the root
                        let remaining_siblings_len = siblings_it.len();

                        // If the sibling is an internal node, it doesn't get coalesced after deletion.
                        RootHash(
                            siblings_it
                                .zip(
                                    new_element_key
                                        .0
                                        .iter_bits()
                                        .rev()
                                        .skip(256 - remaining_siblings_len),
                                )
                                .fold(Node::new_null().hash(), |hash, (sibling_node, bit)| {
                                    if bit {
                                        SparseMerkleInternalNode::new(sibling_node.hash(), hash)
                                            .hash()
                                    } else {
                                        SparseMerkleInternalNode::new(hash, sibling_node.hash())
                                            .hash()
                                    }
                                }),
                        )
                    }
                    SparseMerkleNode::Leaf(_) => {
                        // We need to remove the leaf from the iterator
                        siblings_it.next();

                        // We have to remove the default leaves left in the siblings before the next root: coalescing
                        while let Some(next_sibling) = siblings_it.peek() {
                            if *next_sibling != SparseMerkleNode::Null {
                                break;
                            }
                            siblings_it.next();
                        }

                        let remaining_siblings_len = siblings_it.len();

                        // If the sibling is a leaf, we need to start computing the merkle hash from the leaf value
                        // because the node gets coalesced
                        RootHash(
                            siblings_it
                                .zip(
                                    new_element_key
                                        .0
                                        .iter_bits()
                                        .rev()
                                        .skip(256 - remaining_siblings_len),
                                )
                                .fold(next_non_default_sib.hash(), |hash, (sibling_node, bit)| {
                                    if bit {
                                        SparseMerkleInternalNode::new(sibling_node.hash(), hash)
                                            .hash()
                                    } else {
                                        SparseMerkleInternalNode::new(hash, sibling_node.hash())
                                            .hash()
                                    }
                                }),
                        )

                        // Step 3: we compute the new Merkle root
                    }
                    SparseMerkleNode::Null => RootHash(SPARSE_MERKLE_PLACEHOLDER_HASH),
                };

                Ok(new_merkle_hash)
            } else {
                // We just return the old root hash if we try to remove the empty node
                // because there isn't any changes to the merkle tree
                Ok(old_root_hash)
            }
        }
    }

    pub fn root_hash(&self) -> RootHash {
        let current_hash = self
            .leaf
            .clone()
            .map_or(SPARSE_MERKLE_PLACEHOLDER_HASH, |leaf| leaf.hash());
        let actual_root_hash = self
            .siblings
            .iter()
            .zip(
                self.leaf()
                    .expect("need leaf hash for root_hash")
                    .key_hash
                    .0
                    .iter_bits()
                    .rev()
                    .skip(256 - self.siblings.len()),
            )
            .fold(current_hash, |hash, (sibling_node, bit)| {
                if bit {
<<<<<<< HEAD
                    SparseMerkleInternalNode::new(sibling_node.hash(), hash).hash()
                } else {
                    SparseMerkleInternalNode::new(hash, sibling_node.hash()).hash()
=======
                    SparseMerkleInternalNode::<H>::new(*sibling_hash, hash).hash()
                } else {
                    SparseMerkleInternalNode::<H>::new(hash, *sibling_hash).hash()
>>>>>>> 46b4b004
                }
            });

        RootHash(actual_root_hash)
    }
}

#[derive(Debug)]
pub struct UpdateMerkleProof<H: SimpleHasher, V: AsRef<[u8]>>(
    Vec<(SparseMerkleProof<H>, KeyHash, Option<V>)>,
);

impl<H: SimpleHasher, V: AsRef<[u8]>> UpdateMerkleProof<H, V> {
    pub fn new(
        merkle_proof_and_new_key_values: Vec<(SparseMerkleProof<H>, KeyHash, Option<V>)>,
    ) -> Self {
        UpdateMerkleProof(merkle_proof_and_new_key_values)
    }

    /// Verifies an update of the [`JellyfishMerkleTree`], proving the transition from an `old_root_hash` to a `new_root_hash` ([`RootHash`])
    /// Multiple cases to handle:
    ///    - Insert a tuple `new_element_key`, `new_element_value`
    ///    - Update a tuple `new_element_key`, `new_element_value`
    ///    - Delete the `new_element_key`
    /// This function does the following high level operations:
    ///    1. Verify the Merkle path provided against the `old_root_hash`
    ///    2. Use the provided Merkle path and the tuple (`new_element_key`, `new_element_value`) to compute the new Merkle path.
    ///    3. Compare the new Merkle path against the new_root_hash
    /// If these steps are verified then the [`JellyfishMerkleTree`] has been soundly updated
    ///
    /// This function consumes the Merkle proof to avoid uneccessary copying.
    pub fn verify_update(self, old_root_hash: RootHash, new_root_hash: RootHash) -> Result<()> {
        let merkle_proof_and_new_key_values = self.0;
        let mut curr_root_hash = old_root_hash;

        for (merkle_proof, new_element_key, new_element_value) in merkle_proof_and_new_key_values {
            // Checks the old root hash and computes the new root
            curr_root_hash = merkle_proof.check_compute_new_root(
                curr_root_hash,
                new_element_key,
                new_element_value,
            )?;
        }

        ensure!(
            curr_root_hash == new_root_hash,
            "Root hashes do not match. Actual root hash: {:?}. Expected root hash: {:?}.",
            curr_root_hash,
            new_root_hash,
        );

        Ok(())
    }
}

/// Note: this is not a range proof in the sense that a range of nodes is verified!
/// Instead, it verifies the entire left part of the tree up to a known rightmost node.
/// See the description below.
///
/// A proof that can be used to authenticate a range of consecutive leaves, from the leftmost leaf to
/// the rightmost known one, in a sparse Merkle tree. For example, given the following sparse Merkle tree:
///
/// ```text
///                   root
///                  /     \
///                 /       \
///                /         \
///               o           o
///              / \         / \
///             a   o       o   h
///                / \     / \
///               o   d   e   X
///              / \         / \
///             b   c       f   g
/// ```
///
/// if the proof wants show that `[a, b, c, d, e]` exists in the tree, it would need the siblings
/// `X` and `h` on the right.
#[derive(Eq, Serialize, Deserialize, borsh::BorshSerialize, borsh::BorshDeserialize)]
pub struct SparseMerkleRangeProof<H> {
    /// The vector of siblings on the right of the path from root to last leaf. The ones near the
    /// bottom are at the beginning of the vector. In the above example, it's `[X, h]`.
<<<<<<< HEAD
    right_siblings: Vec<SparseMerkleNode>,
=======
    right_siblings: Vec<[u8; 32]>,
    _phantom: PhantomData<H>,
}

// Manually implement PartialEq to circumvent [incorrect auto-bounds](https://github.com/rust-lang/rust/issues/26925)
// TODO: Switch back to #[derive] once the perfect_derive feature lands
impl<H> PartialEq for SparseMerkleRangeProof<H> {
    fn eq(&self, other: &Self) -> bool {
        self.right_siblings == other.right_siblings
    }
>>>>>>> 46b4b004
}

// Manually implement Clone to circumvent [incorrect auto-bounds](https://github.com/rust-lang/rust/issues/26925)
// TODO: Switch back to #[derive] once the perfect_derive feature lands
impl<H> Clone for SparseMerkleRangeProof<H> {
    fn clone(&self) -> Self {
        Self {
            right_siblings: self.right_siblings.clone(),
            _phantom: self._phantom.clone(),
        }
    }
}

// Manually implement Debug to circumvent [incorrect auto-bounds](https://github.com/rust-lang/rust/issues/26925)
// TODO: Switch back to #[derive] once the perfect_derive feature lands
impl<H> core::fmt::Debug for SparseMerkleRangeProof<H> {
    fn fmt(&self, f: &mut core::fmt::Formatter<'_>) -> core::fmt::Result {
        f.debug_struct("SparseMerkleRangeProof")
            .field("right_siblings", &self.right_siblings)
            .field("_phantom", &self._phantom)
            .finish()
    }
}

impl<H: SimpleHasher> SparseMerkleRangeProof<H> {
    /// Constructs a new `SparseMerkleRangeProof`.
<<<<<<< HEAD
    pub(crate) fn new(right_siblings: Vec<SparseMerkleNode>) -> Self {
        Self { right_siblings }
=======
    pub(crate) fn new(right_siblings: Vec<[u8; 32]>) -> Self {
        Self {
            right_siblings,
            _phantom: Default::default(),
        }
>>>>>>> 46b4b004
    }

    /// Returns the right siblings.
    pub(crate) fn right_siblings(&self) -> &[SparseMerkleNode] {
        &self.right_siblings
    }

    /// Verifies that the rightmost known leaf exists in the tree and that the resulting
    /// root hash matches the expected root hash.
    pub fn verify(
        &self,
        expected_root_hash: RootHash,
        rightmost_known_leaf: SparseMerkleLeafNode<H>,
        left_siblings: Vec<[u8; 32]>,
    ) -> Result<()> {
        let num_siblings = left_siblings.len() + self.right_siblings.len();
        let mut left_sibling_iter = left_siblings.iter();
        let mut right_sibling_iter = self.right_siblings().iter();

        let mut current_hash = rightmost_known_leaf.hash();
        for bit in rightmost_known_leaf
            .key_hash()
            .0
            .iter_bits()
            .rev()
            .skip(256 - num_siblings)
        {
            let (left_hash, right_hash) = if bit {
                (
                    *left_sibling_iter
                        .next()
                        .ok_or_else(|| format_err!("Missing left sibling."))?,
                    current_hash,
                )
            } else {
                (
                    current_hash,
                    right_sibling_iter
                        .next()
                        .ok_or_else(|| format_err!("Missing right sibling."))?
                        .hash(),
                )
            };
            current_hash = SparseMerkleInternalNode::<H>::new(left_hash, right_hash).hash();
        }

        ensure!(
            current_hash == expected_root_hash.0,
            "Root hashes do not match. Actual root hash: {:?}. Expected root hash: {:?}.",
            current_hash,
            expected_root_hash,
        );

        Ok(())
    }
}

#[cfg(test)]
mod serialization_tests {
    //! These tests ensure that the various proofs supported by the JMT can actually be serialized and deserialized
    //! when instantiated with a specific hasher. This is done as a sanity check to ensure the trait bounds inferred by Rustc
    //! are not too restrictive.

    use sha2::Sha256;

    use crate::{proof::SparseMerkleLeafNode, KeyHash, ValueHash};

    use super::{SparseMerkleProof, SparseMerkleRangeProof};

    fn get_test_proof() -> SparseMerkleProof<Sha256> {
        SparseMerkleProof {
            leaf: Some(SparseMerkleLeafNode::new(
                KeyHash([1u8; 32]),
                ValueHash([2u8; 32]),
            )),
            siblings: alloc::vec![[3u8; 32], [4u8; 32]],
            phantom_hasher: Default::default(),
        }
    }

    fn get_test_range_proof() -> SparseMerkleRangeProof<Sha256> {
        SparseMerkleRangeProof {
            right_siblings: alloc::vec![[3u8; 32], [4u8; 32]],
            _phantom: Default::default(),
        }
    }

    #[test]
    fn test_sparse_merkle_proof_roundtrip_serde() {
        let proof = get_test_proof();
        let serialized_proof = serde_json::to_string(&proof).expect("serialization is infallible");
        let deserialized =
            serde_json::from_str(&serialized_proof).expect("serialized proof is valid");

        assert_eq!(proof, deserialized);
    }

    #[test]
    fn test_sparse_merkle_proof_roundtrip_borsh() {
        use borsh::{BorshDeserialize, BorshSerialize};
        let proof = get_test_proof();
        let serialized_proof = proof.try_to_vec().expect("serialization is infallible");
        let deserialized =
            SparseMerkleProof::<Sha256>::deserialize(&mut serialized_proof.as_slice())
                .expect("serialized proof is valid");

        assert_eq!(proof, deserialized);
    }

    #[test]
    fn test_sparse_merkle_range_proof_roundtrip_serde() {
        let proof = get_test_range_proof();
        let serialized_proof = serde_json::to_string(&proof).expect("serialization is infallible");
        let deserialized =
            serde_json::from_str(&serialized_proof).expect("serialized proof is valid");

        assert_eq!(proof, deserialized);
    }

    #[test]
    fn test_sparse_merkle_range_proof_roundtrip_borsh() {
        use borsh::{BorshDeserialize, BorshSerialize};
        let proof = get_test_range_proof();
        let serialized_proof = proof.try_to_vec().expect("serialization is infallible");
        let deserialized =
            SparseMerkleRangeProof::<Sha256>::deserialize(&mut serialized_proof.as_slice())
                .expect("serialized proof is valid");

        assert_eq!(proof, deserialized);
    }
}<|MERGE_RESOLUTION|>--- conflicted
+++ resolved
@@ -2,29 +2,22 @@
 // SPDX-License-Identifier: Apache-2.0
 
 //! This module has definition of various proofs.
-
 use core::marker::PhantomData;
 
+use super::{SparseMerkleInternalNode, SparseMerkleLeafNode, SparseMerkleNode};
+use crate::{
+    storage::Node,
+    types::nibble::nibble_path::{skip_common_prefix, NibblePath},
+    Bytes32Ext, KeyHash, RootHash, SimpleHasher, ValueHash, SPARSE_MERKLE_PLACEHOLDER_HASH,
+};
 use alloc::vec::Vec;
 use anyhow::{bail, ensure, format_err, Result};
 use serde::{Deserialize, Serialize};
 
-use super::{SparseMerkleInternalNode, SparseMerkleLeafNode, SparseMerkleNode};
-use crate::{
-<<<<<<< HEAD
-    storage::Node,
-    types::nibble::nibble_path::{skip_common_prefix, NibblePath},
-    Bytes32Ext, KeyHash, PhantomHasher, RootHash, SimpleHasher, ValueHash,
-    SPARSE_MERKLE_PLACEHOLDER_HASH,
-=======
-    Bytes32Ext, KeyHash, RootHash, SimpleHasher, ValueHash, SPARSE_MERKLE_PLACEHOLDER_HASH,
->>>>>>> 46b4b004
-};
-
 /// A proof that can be used to authenticate an element in a Sparse Merkle Tree given trusted root
 /// hash. For example, `TransactionInfoToAccountProof` can be constructed on top of this structure.
 #[derive(Serialize, Deserialize, borsh::BorshSerialize, borsh::BorshDeserialize)]
-pub struct SparseMerkleProof<H> {
+pub struct SparseMerkleProof<H: SimpleHasher> {
     /// This proof can be used to authenticate whether a given leaf exists in the tree or not.
     ///     - If this is `Some(leaf_node)`
     ///         - If `leaf_node.key` equals requested key, this is an inclusion proof and
@@ -36,7 +29,7 @@
     ///       empty.
     // Prevent serde from adding a spurious Serialize/Deserialize bound on H
     #[serde(bound(serialize = "", deserialize = ""))]
-    leaf: Option<SparseMerkleLeafNode<H>>,
+    leaf: Option<SparseMerkleLeafNode>,
 
     /// All siblings in this proof, including the default ones. Siblings are ordered from the bottom
     /// level to the root level. The siblings contain the node type information to be able to efficiently
@@ -81,11 +74,7 @@
 
 impl<H: SimpleHasher> SparseMerkleProof<H> {
     /// Constructs a new `SparseMerkleProof` using leaf and a list of siblings.
-<<<<<<< HEAD
     pub(crate) fn new(leaf: Option<SparseMerkleLeafNode>, siblings: Vec<SparseMerkleNode>) -> Self {
-=======
-    pub(crate) fn new(leaf: Option<SparseMerkleLeafNode<H>>, siblings: Vec<[u8; 32]>) -> Self {
->>>>>>> 46b4b004
         SparseMerkleProof {
             leaf,
             siblings,
@@ -94,7 +83,7 @@
     }
 
     /// Returns the leaf node in this proof.
-    pub fn leaf(&self) -> Option<SparseMerkleLeafNode<H>> {
+    pub fn leaf(&self) -> Option<SparseMerkleLeafNode> {
         self.leaf.clone()
     }
 
@@ -192,7 +181,7 @@
         let current_hash = self
             .leaf
             .clone()
-            .map_or(SPARSE_MERKLE_PLACEHOLDER_HASH, |leaf| leaf.hash());
+            .map_or(SPARSE_MERKLE_PLACEHOLDER_HASH, |leaf| leaf.hash::<H>());
         let actual_root_hash = self
             .siblings
             .iter()
@@ -205,15 +194,9 @@
             )
             .fold(current_hash, |hash, (sibling_node, bit)| {
                 if bit {
-<<<<<<< HEAD
-                    SparseMerkleInternalNode::new(sibling_node.hash(), hash).hash()
+                    SparseMerkleInternalNode::new(sibling_node.hash::<H>(), hash).hash::<H>()
                 } else {
-                    SparseMerkleInternalNode::new(hash, sibling_node.hash()).hash()
-=======
-                    SparseMerkleInternalNode::<H>::new(*sibling_hash, hash).hash()
-                } else {
-                    SparseMerkleInternalNode::<H>::new(hash, *sibling_hash).hash()
->>>>>>> 46b4b004
+                    SparseMerkleInternalNode::new(hash, sibling_node.hash::<H>()).hash::<H>()
                 }
             });
 
@@ -404,13 +387,19 @@
                                         .rev()
                                         .skip(256 - remaining_siblings_len),
                                 )
-                                .fold(Node::new_null().hash(), |hash, (sibling_node, bit)| {
+                                .fold(Node::new_null().hash::<H>(), |hash, (sibling_node, bit)| {
                                     if bit {
-                                        SparseMerkleInternalNode::new(sibling_node.hash(), hash)
-                                            .hash()
+                                        SparseMerkleInternalNode::new(
+                                            sibling_node.hash::<H>(),
+                                            hash,
+                                        )
+                                        .hash::<H>()
                                     } else {
-                                        SparseMerkleInternalNode::new(hash, sibling_node.hash())
-                                            .hash()
+                                        SparseMerkleInternalNode::new(
+                                            hash,
+                                            sibling_node.hash::<H>(),
+                                        )
+                                        .hash::<H>()
                                     }
                                 }),
                         )
@@ -440,15 +429,24 @@
                                         .rev()
                                         .skip(256 - remaining_siblings_len),
                                 )
-                                .fold(next_non_default_sib.hash(), |hash, (sibling_node, bit)| {
-                                    if bit {
-                                        SparseMerkleInternalNode::new(sibling_node.hash(), hash)
-                                            .hash()
-                                    } else {
-                                        SparseMerkleInternalNode::new(hash, sibling_node.hash())
-                                            .hash()
-                                    }
-                                }),
+                                .fold(
+                                    next_non_default_sib.hash::<H>(),
+                                    |hash, (sibling_node, bit)| {
+                                        if bit {
+                                            SparseMerkleInternalNode::new(
+                                                sibling_node.hash::<H>(),
+                                                hash,
+                                            )
+                                            .hash::<H>()
+                                        } else {
+                                            SparseMerkleInternalNode::new(
+                                                hash,
+                                                sibling_node.hash::<H>(),
+                                            )
+                                            .hash::<H>()
+                                        }
+                                    },
+                                ),
                         )
 
                         // Step 3: we compute the new Merkle root
@@ -469,7 +467,7 @@
         let current_hash = self
             .leaf
             .clone()
-            .map_or(SPARSE_MERKLE_PLACEHOLDER_HASH, |leaf| leaf.hash());
+            .map_or(SPARSE_MERKLE_PLACEHOLDER_HASH, |leaf| leaf.hash::<H>());
         let actual_root_hash = self
             .siblings
             .iter()
@@ -484,15 +482,9 @@
             )
             .fold(current_hash, |hash, (sibling_node, bit)| {
                 if bit {
-<<<<<<< HEAD
-                    SparseMerkleInternalNode::new(sibling_node.hash(), hash).hash()
+                    SparseMerkleInternalNode::new(sibling_node.hash::<H>(), hash).hash::<H>()
                 } else {
-                    SparseMerkleInternalNode::new(hash, sibling_node.hash()).hash()
-=======
-                    SparseMerkleInternalNode::<H>::new(*sibling_hash, hash).hash()
-                } else {
-                    SparseMerkleInternalNode::<H>::new(hash, *sibling_hash).hash()
->>>>>>> 46b4b004
+                    SparseMerkleInternalNode::new(hash, sibling_node.hash::<H>()).hash::<H>()
                 }
             });
 
@@ -572,28 +564,24 @@
 /// if the proof wants show that `[a, b, c, d, e]` exists in the tree, it would need the siblings
 /// `X` and `h` on the right.
 #[derive(Eq, Serialize, Deserialize, borsh::BorshSerialize, borsh::BorshDeserialize)]
-pub struct SparseMerkleRangeProof<H> {
+pub struct SparseMerkleRangeProof<H: SimpleHasher> {
     /// The vector of siblings on the right of the path from root to last leaf. The ones near the
     /// bottom are at the beginning of the vector. In the above example, it's `[X, h]`.
-<<<<<<< HEAD
     right_siblings: Vec<SparseMerkleNode>,
-=======
-    right_siblings: Vec<[u8; 32]>,
     _phantom: PhantomData<H>,
 }
 
 // Manually implement PartialEq to circumvent [incorrect auto-bounds](https://github.com/rust-lang/rust/issues/26925)
 // TODO: Switch back to #[derive] once the perfect_derive feature lands
-impl<H> PartialEq for SparseMerkleRangeProof<H> {
+impl<H: SimpleHasher> PartialEq for SparseMerkleRangeProof<H> {
     fn eq(&self, other: &Self) -> bool {
         self.right_siblings == other.right_siblings
     }
->>>>>>> 46b4b004
 }
 
 // Manually implement Clone to circumvent [incorrect auto-bounds](https://github.com/rust-lang/rust/issues/26925)
 // TODO: Switch back to #[derive] once the perfect_derive feature lands
-impl<H> Clone for SparseMerkleRangeProof<H> {
+impl<H: SimpleHasher> Clone for SparseMerkleRangeProof<H> {
     fn clone(&self) -> Self {
         Self {
             right_siblings: self.right_siblings.clone(),
@@ -604,7 +592,7 @@
 
 // Manually implement Debug to circumvent [incorrect auto-bounds](https://github.com/rust-lang/rust/issues/26925)
 // TODO: Switch back to #[derive] once the perfect_derive feature lands
-impl<H> core::fmt::Debug for SparseMerkleRangeProof<H> {
+impl<H: SimpleHasher> core::fmt::Debug for SparseMerkleRangeProof<H> {
     fn fmt(&self, f: &mut core::fmt::Formatter<'_>) -> core::fmt::Result {
         f.debug_struct("SparseMerkleRangeProof")
             .field("right_siblings", &self.right_siblings)
@@ -615,16 +603,11 @@
 
 impl<H: SimpleHasher> SparseMerkleRangeProof<H> {
     /// Constructs a new `SparseMerkleRangeProof`.
-<<<<<<< HEAD
     pub(crate) fn new(right_siblings: Vec<SparseMerkleNode>) -> Self {
-        Self { right_siblings }
-=======
-    pub(crate) fn new(right_siblings: Vec<[u8; 32]>) -> Self {
         Self {
             right_siblings,
             _phantom: Default::default(),
         }
->>>>>>> 46b4b004
     }
 
     /// Returns the right siblings.
@@ -637,14 +620,14 @@
     pub fn verify(
         &self,
         expected_root_hash: RootHash,
-        rightmost_known_leaf: SparseMerkleLeafNode<H>,
+        rightmost_known_leaf: SparseMerkleLeafNode,
         left_siblings: Vec<[u8; 32]>,
     ) -> Result<()> {
         let num_siblings = left_siblings.len() + self.right_siblings.len();
         let mut left_sibling_iter = left_siblings.iter();
         let mut right_sibling_iter = self.right_siblings().iter();
 
-        let mut current_hash = rightmost_known_leaf.hash();
+        let mut current_hash = rightmost_known_leaf.hash::<H>();
         for bit in rightmost_known_leaf
             .key_hash()
             .0
@@ -665,10 +648,10 @@
                     right_sibling_iter
                         .next()
                         .ok_or_else(|| format_err!("Missing right sibling."))?
-                        .hash(),
+                        .hash::<H>(),
                 )
             };
-            current_hash = SparseMerkleInternalNode::<H>::new(left_hash, right_hash).hash();
+            current_hash = SparseMerkleInternalNode::new(left_hash, right_hash).hash::<H>();
         }
 
         ensure!(
@@ -690,7 +673,10 @@
 
     use sha2::Sha256;
 
-    use crate::{proof::SparseMerkleLeafNode, KeyHash, ValueHash};
+    use crate::{
+        proof::{SparseMerkleInternalNode, SparseMerkleLeafNode, SparseMerkleNode},
+        KeyHash, ValueHash,
+    };
 
     use super::{SparseMerkleProof, SparseMerkleRangeProof};
 
@@ -700,14 +686,18 @@
                 KeyHash([1u8; 32]),
                 ValueHash([2u8; 32]),
             )),
-            siblings: alloc::vec![[3u8; 32], [4u8; 32]],
+            siblings: alloc::vec![SparseMerkleNode::Internal(SparseMerkleInternalNode::new(
+                [3u8; 32], [4u8; 32]
+            ))],
             phantom_hasher: Default::default(),
         }
     }
 
     fn get_test_range_proof() -> SparseMerkleRangeProof<Sha256> {
         SparseMerkleRangeProof {
-            right_siblings: alloc::vec![[3u8; 32], [4u8; 32]],
+            right_siblings: alloc::vec![SparseMerkleNode::Internal(SparseMerkleInternalNode::new(
+                [3u8; 32], [4u8; 32]
+            ))],
             _phantom: Default::default(),
         }
     }
